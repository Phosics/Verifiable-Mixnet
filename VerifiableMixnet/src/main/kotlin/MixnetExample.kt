<<<<<<< HEAD
package org.example

import meerkat.protobuf.Mixing
import mixnet.MixServersManager
import org.example.mixnet.Vote
import org.bouncycastle.crypto.params.ECDomainParameters
import org.bouncycastle.jce.provider.BouncyCastleProvider
import org.example.crypto.CryptoConfig
import org.example.crypto.ElGamal
import org.example.mixnet.MixBatchOutput
import org.example.mixnet.Verifier
import java.security.KeyPair
import java.security.PublicKey
import java.security.Security

fun main() {
    // Register Bouncy Castle as a security provider
    Security.addProvider(BouncyCastleProvider())

    // Define the number of adversaries and votes
    val t = 1 // Number of adversaries
    val n = 8 // Number of votes (must be 2t +1 and a power of 2)

    // Generate EC-ElGamal key pair
    val keyPair: KeyPair = CryptoConfig.generateKeyPair()
    val publicKey: PublicKey = CryptoConfig.getPublicKey(keyPair)
    val domainParameters: ECDomainParameters = CryptoConfig.ecDomainParameters

    // Initialize MixServersManager
    val mixServersManager = MixServersManager(publicKey, domainParameters, t, n)

    // Define dummy messages for testing
    val dummyMessages = listOf(
        "VoteOne",
        "VoteTwo",
        "VoteThree",
        "VoteFour",
        "VoteFive",
        "VoteSix",
        "VoteSeven",
        "VoteEight"
    )

    // Encrypt the dummy messages to create Vote instances
    val votes: MutableList<Vote> = dummyMessages.mapIndexed { index, message ->
        // Encrypt the message using EC-ElGamal
        val encryptedMessage = ElGamal.encrypt(publicKey, message, domainParameters)

        // Create a Vote instance with the encrypted message
        Vote(encryptedMessage)
    }.toMutableList()

    // Create MixBatchHeader
    val header = Mixing.MixBatchHeader.newBuilder()
        .setLogN(3) // log2(8) = 3
        .setLayers(3) // Typically equal to logN for a permutation network-based mix
        .build()

    // Apply the mixing operation and get MixBatchOutputs from each server
    val mixBatchOutputs: List<MixBatchOutput> = mixServersManager.processMixBatch(votes)

    // Print MixBatchOutput for each server
    mixBatchOutputs.forEachIndexed { index, mixBatchOutput ->
        println("MixBatchOutput for Server ${index + 1}:")
        println(mixBatchOutput)
        println("--------------------------------------------------")
    }

    // (Optional) Decrypt the mixed votes to verify correctness
    println("\nDecrypting Mixed Votes for Verification:")
    // Assuming mixBatchOutputs contain the final layer ciphertexts
    val finalLayerCiphertexts = mixBatchOutputs.last().ciphertextsMatrix.map { it.last() }
    finalLayerCiphertexts.forEachIndexed { index, ciphertext ->
        val decryptedMessage = ElGamal.decrypt(
            CryptoConfig.getPrivateKey(keyPair),
            ciphertext,
            domainParameters
        )
        println("Decrypted Vote $index: $decryptedMessage")
    }

    mixBatchOutputs.forEachIndexed { index, mixBatchOutput ->
        println("MixBatchOutput verifier for Server ${index + 1}:")
//        println(mixBatchOutput.verifyMixBatch()) TODO: add again for text
        println(Verifier(domainParameters, publicKey).verifyMixBatchOutput(mixBatchOutput))
        println("--------------------------------------------------")
    }
}
=======
//package org.example
//
//import org.example.mixnet.Vote
//import org.bouncycastle.crypto.params.ECDomainParameters
//import org.bouncycastle.jce.provider.BouncyCastleProvider
//import org.example.crypto.CryptoConfig
//import org.example.crypto.ElGamal
//import java.security.KeyPair
//import java.security.PublicKey
//import java.security.Security
//
//fun main() {
//    // Register Bouncy Castle as a security provider
//    Security.addProvider(BouncyCastleProvider())
//
//    // Define the number of adversaries and votes
//    val t = 1 // Number of adversaries
//    val n = 8 // Number of votes (must be 2t +1 and a power of 2)
//
//    // Generate EC-ElGamal key pair
//    val keyPair: KeyPair = CryptoConfig.generateKeyPair()
//    val publicKey: PublicKey = CryptoConfig.getPublicKey(keyPair)
//    val domainParameters: ECDomainParameters = CryptoConfig.ecDomainParameters
//
//    // Encrypt the dummy messages to create Vote instances
//    val votes: MutableList<Vote> = dummyMessages.mapIndexed { index, message ->
//        // Encrypt the message using EC-ElGamal
//        val encryptedMessage = ElGamal.encrypt(publicKey, message, domainParameters)
//
//        // Create a Vote instance with the encrypted message
//        Vote(encryptedMessage)
//    }.toMutableList()
//
//    votingManager.startVotingSession()
//
//    for (vote in votes) {
//        votingManager.vote(vote)
//    }
//
//    votingManager.endVotingSession()
//
////    // Print MixBatchOutput for each server
////    mixBatchOutputs.forEachIndexed { index, mixBatchOutput ->
////        println("MixBatchOutput for Server ${index + 1}:")
////        println(mixBatchOutput)
////        println("--------------------------------------------------")
////    }
////
////    // (Optional) Decrypt the mixed votes to verify correctness
////    println("\nDecrypting Mixed Votes for Verification:")
////    // Assuming mixBatchOutputs contain the final layer ciphertexts
////    val finalLayerCiphertexts = mixBatchOutputs.last().ciphertextsMatrix.map { it.last() }
////    finalLayerCiphertexts.forEachIndexed { index, ciphertext ->
////        val decryptedMessage = ElGamal.decrypt(
////            CryptoConfig.getPrivateKey(keyPair),
////            ciphertext,
////            domainParameters
////        )
////        println("Decrypted Vote $index: $decryptedMessage")
////    }
////
////    mixBatchOutputs.forEachIndexed { index, mixBatchOutput ->
////        println("MixBatchOutput verifier for Server ${index + 1}:")
////        println(mixBatchOutput.verifyMixBatch())
////        println("--------------------------------------------------")
////    }
//}
>>>>>>> b98ce41f
<|MERGE_RESOLUTION|>--- conflicted
+++ resolved
@@ -1,93 +1,3 @@
-<<<<<<< HEAD
-package org.example
-
-import meerkat.protobuf.Mixing
-import mixnet.MixServersManager
-import org.example.mixnet.Vote
-import org.bouncycastle.crypto.params.ECDomainParameters
-import org.bouncycastle.jce.provider.BouncyCastleProvider
-import org.example.crypto.CryptoConfig
-import org.example.crypto.ElGamal
-import org.example.mixnet.MixBatchOutput
-import org.example.mixnet.Verifier
-import java.security.KeyPair
-import java.security.PublicKey
-import java.security.Security
-
-fun main() {
-    // Register Bouncy Castle as a security provider
-    Security.addProvider(BouncyCastleProvider())
-
-    // Define the number of adversaries and votes
-    val t = 1 // Number of adversaries
-    val n = 8 // Number of votes (must be 2t +1 and a power of 2)
-
-    // Generate EC-ElGamal key pair
-    val keyPair: KeyPair = CryptoConfig.generateKeyPair()
-    val publicKey: PublicKey = CryptoConfig.getPublicKey(keyPair)
-    val domainParameters: ECDomainParameters = CryptoConfig.ecDomainParameters
-
-    // Initialize MixServersManager
-    val mixServersManager = MixServersManager(publicKey, domainParameters, t, n)
-
-    // Define dummy messages for testing
-    val dummyMessages = listOf(
-        "VoteOne",
-        "VoteTwo",
-        "VoteThree",
-        "VoteFour",
-        "VoteFive",
-        "VoteSix",
-        "VoteSeven",
-        "VoteEight"
-    )
-
-    // Encrypt the dummy messages to create Vote instances
-    val votes: MutableList<Vote> = dummyMessages.mapIndexed { index, message ->
-        // Encrypt the message using EC-ElGamal
-        val encryptedMessage = ElGamal.encrypt(publicKey, message, domainParameters)
-
-        // Create a Vote instance with the encrypted message
-        Vote(encryptedMessage)
-    }.toMutableList()
-
-    // Create MixBatchHeader
-    val header = Mixing.MixBatchHeader.newBuilder()
-        .setLogN(3) // log2(8) = 3
-        .setLayers(3) // Typically equal to logN for a permutation network-based mix
-        .build()
-
-    // Apply the mixing operation and get MixBatchOutputs from each server
-    val mixBatchOutputs: List<MixBatchOutput> = mixServersManager.processMixBatch(votes)
-
-    // Print MixBatchOutput for each server
-    mixBatchOutputs.forEachIndexed { index, mixBatchOutput ->
-        println("MixBatchOutput for Server ${index + 1}:")
-        println(mixBatchOutput)
-        println("--------------------------------------------------")
-    }
-
-    // (Optional) Decrypt the mixed votes to verify correctness
-    println("\nDecrypting Mixed Votes for Verification:")
-    // Assuming mixBatchOutputs contain the final layer ciphertexts
-    val finalLayerCiphertexts = mixBatchOutputs.last().ciphertextsMatrix.map { it.last() }
-    finalLayerCiphertexts.forEachIndexed { index, ciphertext ->
-        val decryptedMessage = ElGamal.decrypt(
-            CryptoConfig.getPrivateKey(keyPair),
-            ciphertext,
-            domainParameters
-        )
-        println("Decrypted Vote $index: $decryptedMessage")
-    }
-
-    mixBatchOutputs.forEachIndexed { index, mixBatchOutput ->
-        println("MixBatchOutput verifier for Server ${index + 1}:")
-//        println(mixBatchOutput.verifyMixBatch()) TODO: add again for text
-        println(Verifier(domainParameters, publicKey).verifyMixBatchOutput(mixBatchOutput))
-        println("--------------------------------------------------")
-    }
-}
-=======
 //package org.example
 //
 //import org.example.mixnet.Vote
@@ -154,5 +64,4 @@
 ////        println(mixBatchOutput.verifyMixBatch())
 ////        println("--------------------------------------------------")
 ////    }
-//}
->>>>>>> b98ce41f
+//}