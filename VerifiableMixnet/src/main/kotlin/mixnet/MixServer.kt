package mixnet

import bulltinboard.BulletinBoard
import bulltinboard.TIMEOUT
import kotlinx.coroutines.delay
import meerkat.protobuf.Mixing
import org.apache.logging.log4j.LogManager
import org.bouncycastle.crypto.params.ECDomainParameters
import org.bouncycastle.jce.interfaces.ECPublicKey
import org.example.mixnet.*
import java.security.PublicKey
import java.security.SecureRandom
import java.util.*

/**
 * MixServer implements Abe's Permutation-network-based mix.
 * It serializes the output as per the specified on-disk format.
 */
class MixServer(
    publicKey: PublicKey,
    domainParameters: ECDomainParameters,
    private val index: Int) {
    private val bulletinBoard : BulletinBoard = BulletinBoard()
    private val n : Int = bulletinBoard.numberOfVotes

    /**
     * Creation:
     * Inputs:
     * 1.   Amount of votes to be mixed (should be 2^n)
     * 2.   Create a matrix of Switch objects: columns - 2 * log(n)_2 - 1, rows - n / 2
     * 3.   Create a random permutation of the n votes
     * 4.   Run the algorithm of the shuffle to fix the switches
     */
<<<<<<< HEAD
    private val random = SecureRandom.getInstanceStrong()
    private val permutationNetwork = PermutationNetwork(publicKey, domainParameters, n, random)

=======
    private val permutationNetwork : PermutationNetwork
    private val random = Random(System.currentTimeMillis())
    private val logger = LogManager.getLogger(MixServer::class.java)
>>>>>>> b98ce41f

    init {
        require(n > 0 && (n and (n - 1)) == 0) {
            "n must be a power of 2."
        }
        validatePublicKey(publicKey)
        permutationNetwork = PermutationNetwork(publicKey, domainParameters, n)
    }

    fun getIndex() : Int {
        return index
    }

    suspend fun run() {
        logger.info("Configuring...")
        configureRandomly()

        logger.info("Sleeping for ${(index + 1) * TIMEOUT} ms...")
        delay(((index + 1) * TIMEOUT).toLong())
        logger.info("Server ${index + 1} Waking up...")

        val (mixedVotes, ciphertextsMatrix, proofsMatrix) = permutationNetwork.apply(getVotes())

        bulletinBoard.sendMixBatchOutput(createMixBatchOutput(ciphertextsMatrix, proofsMatrix))

        logger.info("Published votes and proofs.")
    }

    private fun getVotes(): List<Vote> {
        logger.info("Getting the starting votes...")
        var currentVotes = bulletinBoard.votes
        val mixBatches = bulletinBoard.getMixBatchOutputs()

        for (mixBatch in mixBatches) {
            logger.info("Verifying the votes published in mixBatch ${mixBatch.header}...")

            // TODO: verify mixbatch
            currentVotes = mixBatch.getVotes()
        }

        return currentVotes
    }

    private fun validatePublicKey(key: PublicKey) {
        require(key is ECPublicKey) { "Invalid public key type" }
        require(key.parameters.curve.fieldSize >= 256) {
            "Insufficient key size"
        }
    }

    /**
     * Randomly choose a permutation sigma of {0,1,...,n-1}, Using Fisher-Yates Algorithm.
     * This algorithm ensures that every possible permutation is equally likely.
     *
     * NOTE: This σ is 0-based, meaning σ[i]=some j in [0..n-1].
     *
     */
    private fun randomPermutation(n: Int): IntArray {
        val perm = IntArray(n) { it }    // [0,1,2,...,n-1]
        for (i in (n-1) downTo 1) {
            val j = random.nextInt(i + 1)
            // swap perm[i] and perm[j]
            val tmp = perm[i]
            perm[i] = perm[j]
            perm[j] = tmp
        }
        return perm
    }

    /**
     * Configures the network with a random permutation.
     */
    private fun configureRandomly() {
        val sigma = randomPermutation(n)
        permutationNetwork.configNetBySigma(sigma)
    }

    private fun createMixBatchOutput(ciphertextsMatrix : List<List<Vote>>, proofsMatrix : List<List<Mixing.Mix2Proof>>): MixBatchOutput {
        // Create MixBatchHeader
        val header = Mixing.MixBatchHeader.newBuilder()
            .setLogN((Math.log(n.toDouble()) / Math.log(2.0)).toInt())
            .setLayers((2 * (Math.log(n.toDouble()) / Math.log(2.0)) - 1).toInt()) // 2 * (log_2(N)) -1
            .build()

        // Populate MixBatchOutput
        return MixBatchOutput(
            header = header,
            ciphertextsMatrix = ciphertextsMatrix.map { layerVotes ->
                layerVotes.map { it.getEncryptedMessage() }
            },
            proofsMatrix = proofsMatrix
        )
    }
}<|MERGE_RESOLUTION|>--- conflicted
+++ resolved
@@ -31,15 +31,9 @@
      * 3.   Create a random permutation of the n votes
      * 4.   Run the algorithm of the shuffle to fix the switches
      */
-<<<<<<< HEAD
     private val random = SecureRandom.getInstanceStrong()
-    private val permutationNetwork = PermutationNetwork(publicKey, domainParameters, n, random)
-
-=======
     private val permutationNetwork : PermutationNetwork
-    private val random = Random(System.currentTimeMillis())
     private val logger = LogManager.getLogger(MixServer::class.java)
->>>>>>> b98ce41f
 
     init {
         require(n > 0 && (n and (n - 1)) == 0) {
