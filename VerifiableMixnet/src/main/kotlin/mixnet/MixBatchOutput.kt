--- conflicted
+++ resolved
@@ -3,11 +3,8 @@
 import meerkat.protobuf.Crypto
 import meerkat.protobuf.Crypto.RerandomizableEncryptedMessage
 import meerkat.protobuf.Mixing
-<<<<<<< HEAD
 import org.bouncycastle.util.encoders.Hex.toHexString
 import java.io.OutputStream
-=======
->>>>>>> b98ce41f
 
 /**
  * Encapsulates the serialized output of a mix batch.
@@ -86,10 +83,6 @@
         return org.bouncycastle.util.encoders.Hex.toHexString(this)
     }
 
-    fun getVotes() : List<Vote> {
-        return ciphertextsMatrix.map { it.last() }.map { Vote(it) }
-    }
-
     /**
      * Serializes the MixBatchOutput to the given OutputStream using writeDelimitedTo().
      */
@@ -112,11 +105,4 @@
         }
     }
 
-    /**
-     * Extension function to convert ByteArray to hex string.
-     */
-    private fun ByteArray.toHex(): String {
-        return org.bouncycastle.util.encoders.Hex.toHexString(this)
-    }
-
 }